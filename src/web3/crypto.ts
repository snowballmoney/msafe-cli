import {
  TxnBuilderTypes,
  HexString,
  BCS
} from "aptos";
import {Buffer} from "buffer/"; // the trailing slash is important!
import * as SHA3 from "js-sha3";
<<<<<<< HEAD
import {HexBuffer, DEPLOYER} from "../momentum-safe/common";
=======
import {HexBuffer} from "../momentum-safe/common";

// TODO: make this single config
export const DEPLOYER = '0341bf50ae6c33622979a728fa21c5b274408f66c6683303f6d39685566f1c1d';

>>>>>>> 94de301e

// MomentumSafe public key is a blend of owners and a nonce (as address)
export function computeMultiSigAddress(owners: string[] | Uint8Array[] | HexString[], threshold: number, nonce: number):
  [TxnBuilderTypes.MultiEd25519PublicKey, HexString, HexString] {

  const publicKeys: TxnBuilderTypes.Ed25519PublicKey[] = owners.map( (owner) => {
    return parsePubKey(owner);
  });
  publicKeys.push(noncePubKey(nonce));
  const multiPubKey = new TxnBuilderTypes.MultiEd25519PublicKey(
    publicKeys, threshold,
  );
  const authKey = TxnBuilderTypes.AuthenticationKey.fromMultiEd25519PublicKey(
    multiPubKey
  );
  return [
    multiPubKey,
    HexString.fromUint8Array(multiPubKey.toBytes()),
    authKey.derivedAddress()
  ];
}


function parsePubKey(publicKey: string | Uint8Array | HexString): TxnBuilderTypes.Ed25519PublicKey {
  let pkBytes: BCS.Bytes;
  if (typeof publicKey === 'string') {
    pkBytes = HexString.ensure(publicKey).toUint8Array();
  } else if (publicKey instanceof HexString) {
    pkBytes = publicKey.toUint8Array();
  } else {
    pkBytes = publicKey;
  }
  return new TxnBuilderTypes.Ed25519PublicKey(pkBytes);
}


function noncePubKey(nonce: number) {
  const pubKey = Buffer.alloc(TxnBuilderTypes.Ed25519PublicKey.LENGTH);
  const deployerBuf = HexBuffer(DEPLOYER);
  deployerBuf.copy(pubKey, 0, 0, 16);
  pubKey.writeUInt32LE(nonce, 16);
  return new TxnBuilderTypes.Ed25519PublicKey(pubKey);
}


export function deriveAuthKey(publicKey: HexString): HexString {
  const hash = SHA3.sha3_256.create();
  hash.update(publicKey.toUint8Array());
  hash.update("\x00");
  return new HexString(hash.hex());
}

// Used to calculate the temporary hash of the transaction payload
export function sha3_256(payload: Uint8Array): HexString {
  const hash = SHA3.sha3_256.create();
  hash.update(payload);
  return new HexString(hash.hex());
}

export function deriveAddress(publicKey: HexString): HexString {
  return deriveAuthKey(publicKey);
}<|MERGE_RESOLUTION|>--- conflicted
+++ resolved
@@ -5,15 +5,7 @@
 } from "aptos";
 import {Buffer} from "buffer/"; // the trailing slash is important!
 import * as SHA3 from "js-sha3";
-<<<<<<< HEAD
 import {HexBuffer, DEPLOYER} from "../momentum-safe/common";
-=======
-import {HexBuffer} from "../momentum-safe/common";
-
-// TODO: make this single config
-export const DEPLOYER = '0341bf50ae6c33622979a728fa21c5b274408f66c6683303f6d39685566f1c1d';
-
->>>>>>> 94de301e
 
 // MomentumSafe public key is a blend of owners and a nonce (as address)
 export function computeMultiSigAddress(owners: string[] | Uint8Array[] | HexString[], threshold: number, nonce: number):
